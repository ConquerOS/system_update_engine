--- conflicted
+++ resolved
@@ -175,16 +175,6 @@
   // The processor for running Actions.
   std::unique_ptr<ActionProcessor> processor_;
 
-<<<<<<< HEAD
-  // Pointer to the DownloadAction in the actions_ vector.
-  std::shared_ptr<DownloadAction> download_action_;
-=======
-  // Whether there is an ongoing update. This implies that an update was started
-  // but not finished yet. This value will be true even if the update was
-  // suspended.
-  bool ongoing_update_{false};
->>>>>>> 20262ad1
-
   // The InstallPlan used during the ongoing update.
   InstallPlan install_plan_;
 
