--- conflicted
+++ resolved
@@ -51,12 +51,9 @@
   bool CancelPowerwash() override;
   bool GetNonVolatileDirectory(base::FilePath* path) const override;
   bool GetPowerwashSafeDirectory(base::FilePath* path) const override;
-<<<<<<< HEAD
   int64_t GetBuildTimestamp() const override;
-=======
   bool GetFirstActiveOmahaPingSent() const override;
   void SetFirstActiveOmahaPingSent() override;
->>>>>>> 840703a4
 
  private:
   friend class HardwareChromeOSTest;
