//
// Copyright (C) 2017 The Android Open Source Project
//
// Licensed under the Apache License, Version 2.0 (the "License");
// you may not use this file except in compliance with the License.
// You may obtain a copy of the License at
//
//      http://www.apache.org/licenses/LICENSE-2.0
//
// Unless required by applicable law or agreed to in writing, software
// distributed under the License is distributed on an "AS IS" BASIS,
// WITHOUT WARRANTIES OR CONDITIONS OF ANY KIND, either express or implied.
// See the License for the specific language governing permissions and
// limitations under the License.
//

#include "update_engine/update_manager/android_things_policy.h"

#include <string>
#include <vector>

#include <base/logging.h>
#include <base/time/time.h>

#include "update_engine/update_manager/api_restricted_downloads_policy_impl.h"
#include "update_engine/update_manager/enough_slots_ab_updates_policy_impl.h"
#include "update_engine/update_manager/interactive_update_policy_impl.h"
#include "update_engine/update_manager/official_build_check_policy_impl.h"

using base::Time;
using chromeos_update_engine::ErrorCode;
using std::string;
using std::vector;

namespace chromeos_update_manager {

const NextUpdateCheckPolicyConstants
    AndroidThingsPolicy::kNextUpdateCheckPolicyConstants = {
        .timeout_initial_interval = 7 * 60,
        .timeout_periodic_interval = 5 * 60 * 60,
        .timeout_max_backoff_interval = 26 * 60 * 60,
        .timeout_regular_fuzz = 10 * 60,
        .attempt_backoff_max_interval_in_days = 16,
        .attempt_backoff_fuzz_in_hours = 12,
};

EvalStatus AndroidThingsPolicy::UpdateCheckAllowed(
    EvaluationContext* ec,
    State* state,
    string* error,
    UpdateCheckParams* result) const {
  // Set the default return values.
  result->updates_enabled = true;
  result->target_channel.clear();
  result->target_version_prefix.clear();
<<<<<<< HEAD
  result->rollback_allowed = false;
  result->rollback_allowed_milestones = -1;
  result->is_interactive = false;
=======
  result->interactive = false;
>>>>>>> 77ab7bdf

  // Build a list of policies to consult.  Note that each policy may modify the
  // result structure, even if it signals kContinue.
  EnoughSlotsAbUpdatesPolicyImpl enough_slots_ab_updates_policy;
  OnlyUpdateOfficialBuildsPolicyImpl only_update_official_builds_policy;
  InteractiveUpdatePolicyImpl interactive_update_policy;
  NextUpdateCheckTimePolicyImpl next_update_check_time_policy(
      kNextUpdateCheckPolicyConstants);

  vector<Policy const*> policies_to_consult = {
      // Do not perform any updates if there are not enough slots to do
      // A/B updates
      &enough_slots_ab_updates_policy,

      // Check to see if an interactive update was requested.
      &interactive_update_policy,

      // Unofficial builds should not perform periodic update checks.
      &only_update_official_builds_policy,

      // Ensure that periodic update checks are timed properly.
      &next_update_check_time_policy,
  };

  // Now that the list of policy implementations, and the order to consult them,
  // as been setup, do that.  If none of the policies make a definitive
  // decisions about whether or not to check for updates, then allow the update
  // check to happen.
  EvalStatus status = ConsultPolicies(policies_to_consult,
                                      &Policy::UpdateCheckAllowed,
                                      ec,
                                      state,
                                      error,
                                      result);
  if (status != EvalStatus::kContinue) {
    return status;
  } else {
    // It is time to check for an update.
    LOG(INFO) << "Allowing update check.";
    return EvalStatus::kSucceeded;
  }
}

// Uses the |UpdateRestrictions| to determine if the download and apply can
// occur at this time.
EvalStatus AndroidThingsPolicy::UpdateCanBeApplied(
    EvaluationContext* ec,
    State* state,
    string* error,
    ErrorCode* result,
    chromeos_update_engine::InstallPlan* install_plan) const {
  // Build a list of policies to consult.  Note that each policy may modify the
  // result structure, even if it signals kContinue.
  ApiRestrictedDownloadsPolicyImpl api_restricted_downloads_policy;

  vector<Policy const*> policies_to_consult = {
      // Do not apply the update if all updates are restricted by the API.
      &api_restricted_downloads_policy,
  };

  // Now that the list of policy implementations, and the order to consult them,
  // as been setup, do that.  If none of the policies make a definitive
  // decisions about whether or not to check for updates, then allow the update
  // check to happen.
  EvalStatus status = ConsultPolicies(policies_to_consult,
                                      &Policy::UpdateCanBeApplied,
                                      ec,
                                      state,
                                      error,
                                      result,
                                      install_plan);
  if (EvalStatus::kContinue != status) {
    return status;
  } else {
    // The update can proceed.
    LOG(INFO) << "Allowing update to be applied.";
    *result = ErrorCode::kSuccess;
    return EvalStatus::kSucceeded;
  }
}

// Always returns |EvalStatus::kSucceeded|
EvalStatus AndroidThingsPolicy::UpdateCanStart(EvaluationContext* ec,
                                               State* state,
                                               string* error,
                                               UpdateDownloadParams* result,
                                               UpdateState update_state) const {
  // Update is good to go.
  result->update_can_start = true;
  return EvalStatus::kSucceeded;
}

// Always returns |EvalStatus::kSucceeded|
EvalStatus AndroidThingsPolicy::UpdateDownloadAllowed(EvaluationContext* ec,
                                                      State* state,
                                                      string* error,
                                                      bool* result) const {
  // By default, we allow updates.
  *result = true;
  return EvalStatus::kSucceeded;
}

// P2P is always disabled.  Returns |result|==|false| and
// |EvalStatus::kSucceeded|
EvalStatus AndroidThingsPolicy::P2PEnabled(EvaluationContext* ec,
                                           State* state,
                                           string* error,
                                           bool* result) const {
  *result = false;
  return EvalStatus::kSucceeded;
}

// This will return immediately with |EvalStatus::kSucceeded| and set
// |result|==|false|
EvalStatus AndroidThingsPolicy::P2PEnabledChanged(EvaluationContext* ec,
                                                  State* state,
                                                  string* error,
                                                  bool* result,
                                                  bool prev_result) const {
  *result = false;
  return EvalStatus::kSucceeded;
}

}  // namespace chromeos_update_manager<|MERGE_RESOLUTION|>--- conflicted
+++ resolved
@@ -53,13 +53,9 @@
   result->updates_enabled = true;
   result->target_channel.clear();
   result->target_version_prefix.clear();
-<<<<<<< HEAD
   result->rollback_allowed = false;
   result->rollback_allowed_milestones = -1;
-  result->is_interactive = false;
-=======
   result->interactive = false;
->>>>>>> 77ab7bdf
 
   // Build a list of policies to consult.  Note that each policy may modify the
   // result structure, even if it signals kContinue.
